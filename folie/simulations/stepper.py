--- conflicted
+++ resolved
@@ -40,21 +40,11 @@
 class EulerStepper(Stepper):
     def run_step_1D(self, x, dt, dW, bias=0.0):
         sig_sq_dt = np.sqrt(self.model.diffusion(x) * dt)
-<<<<<<< HEAD
-        return (x.T + (self.model.meandispl(x, bias)) * dt + sig_sq_dt * dW.T).T  # Weird transpose for broadcasting  (I added a transposition to dW in order to do the element-wise product of sid_sq_dt*dW, before it computed the matrix product returning a matrix of shape (ntrajs,ntrajs))
-    
-    def run_step_ND(self, x, dt, dW, bias=0.0):  # New function
-        sig_sq_dt =np.sqrt(self.model.diffusion(x) * dt)  # Work only for diagonal diffusion that should a cholesky instead
-        # return x + self.model.meandispl(x, bias) * dt + np.einsum("ijk,ik->ij", sig_sq_dt, dW) 
-        # My mod attempt to fix error: " einstein sum subscripts string contains too many subscripts for operand 1"
-        return x + self.model.meandispl(x, bias) * dt + np.einsum("ijk,ik->ij", sig_sq_dt, dW) 
-=======
         return (x.T + (self.model.meandispl(x, bias)) * dt + sig_sq_dt * dW.T).T  # Weird transpose for broadcasting
 
     def run_step_ND(self, x, dt, dW, bias=0.0):  # New function
         sig_sq_dt = np.sqrt(self.model.diffusion(x) * dt)  # Work only for diagonal diffusion that should a cholesky instead
         return x + self.model.meandispl(x, bias) * dt + np.einsum("ijk,ik->ij", sig_sq_dt, dW)
->>>>>>> c3b4f069
 
 
 
