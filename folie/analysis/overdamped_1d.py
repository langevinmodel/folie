--- conflicted
+++ resolved
@@ -19,13 +19,8 @@
     force_val = model.force(x.reshape(-1, 1)).ravel()
     diff_val = model.diffusion(x.reshape(-1, 1)).ravel()
 
-<<<<<<< HEAD
-    diff_U = - force_val / diff_val +  diff_prime_val 
-    
-=======
     diff_U = diff_U = -force_val / diff_val + diff_prime_val
 
->>>>>>> 8c383665
     pmf = cumulative_trapezoid(diff_U, x, initial=0.0)
 
     return pmf - np.min(pmf)
